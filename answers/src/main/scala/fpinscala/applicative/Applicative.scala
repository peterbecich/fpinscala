package fpinscala.answers.applicative

import scala.language.implicitConversions
import scala.language.postfixOps
import scala.language.higherKinds

import fpinscala.answers.monads.Functor
import fpinscala.answers.state._
import State._
<<<<<<< HEAD
import fpinscala.answers.monoids._
=======
import monoids._
import language.higherKinds
import language.implicitConversions

>>>>>>> d763887c

trait Applicative[F[_]] extends Functor[F] {
  // `map2` is implemented by first currying `f` so we get a function
  // of type `A => B => C`. This is a function that takes `A` and returns
  // another function of type `B => C`. So if we map `f.curried` over an
  // `F[A]`, we get `F[B => C]`. Passing that to `apply` along with the
  // `F[B]` will give us the desired `F[C]`.
  def map2[A,B,C](fa: F[A], fb: F[B])(f: (A, B) => C): F[C] =
    apply(map(fa)(f.curried))(fb)

  // We simply use `map2` to lift a function into `F` so we can apply it
  // to both `fab` and `fa`. The function being lifted here is `_(_)`,
  // which is the same as the lambda notation `(f, x) => f(x)`. That is,
  // It's a function that takes two arguments:
  //   1. A function `f`
  //   2. An argument `x` to that function
  // and it simply applies `f` to `x`.
  def apply[A,B](fab: F[A => B])(fa: F[A]): F[B] =
    map2(fab, fa)(_(_))

  def unit[A](a: => A): F[A]

  def map[A,B](fa: F[A])(f: A => B): F[B] =
    apply(unit(f))(fa)

  def sequence[A](fas: List[F[A]]): F[List[A]] =
    traverse(fas)(fa => fa)

  def traverse[A,B](as: List[A])(f: A => F[B]): F[List[B]] =
    as.foldRight(unit(List[B]()))((a, fbs) => map2(f(a), fbs)(_ :: _))

  def replicateM[A](n: Int, fa: F[A]): F[List[A]] =
    sequence(List.fill(n)(fa))

  def factor[A,B](fa: F[A], fb: F[B]): F[(A,B)] =
    map2(fa, fb)((_,_))

  def product[G[_]](G: Applicative[G]): Applicative[({type f[x] = (F[x], G[x])})#f] = {
    val self = this
    new Applicative[({type f[x] = (F[x], G[x])})#f] {
      def unit[A](a: => A) = (self.unit(a), G.unit(a))
      override def apply[A,B](fs: (F[A => B], G[A => B]))(p: (F[A], G[A])) =
        (self.apply(fs._1)(p._1), G.apply(fs._2)(p._2))
    }
  }

  // Here we simply use `map2` to lift `apply` and `unit` themselves from one
  // Applicative into the other.
  // If `self` and `G` both satisfy the laws, then so does the composite.
  // The full proof can be found at
  // https://github.com/runarorama/sannanir/blob/master/Applicative.v
  def compose[G[_]](G: Applicative[G]): Applicative[({type f[x] = F[G[x]]})#f] = {
    val self = this
    new Applicative[({type f[x] = F[G[x]]})#f] {
      def unit[A](a: => A) = self.unit(G.unit(a))
      override def map2[A,B,C](fga: F[G[A]], fgb: F[G[B]])(f: (A,B) => C) =
        self.map2(fga, fgb)(G.map2(_,_)(f))
    }
  }

  def sequenceMap[K,V](ofa: Map[K,F[V]]): F[Map[K,V]] =
    (ofa foldLeft unit(Map.empty[K,V])) { case (acc, (k, fv)) =>
      map2(acc, fv)((m, v) => m + (k -> v))
    }

}

sealed trait Validation[+E, +A]

case class Failure[E](head: E, tail: Vector[E])
  extends Validation[E, Nothing]

case class Success[A](a: A) extends Validation[Nothing, A]

object Applicative {
  val streamApplicative = new Applicative[Stream] {

    def unit[A](a: => A): Stream[A] =
      Stream.continually(a) // The infinite, constant stream

    override def map2[A,B,C](a: Stream[A], b: Stream[B])( // Combine elements pointwise
                    f: (A,B) => C): Stream[C] =
      a zip b map f.tupled
  }

  def validationApplicative[E]: Applicative[({type f[x] = Validation[E,x]})#f] =
    new Applicative[({type f[x] = Validation[E,x]})#f] {
      def unit[A](a: => A) = Success(a)
      override def map2[A,B,C](fa: Validation[E,A], fb: Validation[E,B])(f: (A, B) => C) =
        (fa, fb) match {
          case (Success(a), Success(b)) => Success(f(a, b))
          case (Failure(h1, t1), Failure(h2, t2)) =>
            Failure(h1, t1 ++ Vector(h2) ++ t2)
          case (e@Failure(_, _), _) => e
          case (_, e@Failure(_, _)) => e
        }
    }

  type Const[A, B] = A

  implicit def monoidApplicative[M](M: Monoid[M]) =
    new Applicative[({ type f[x] = Const[M, x] })#f] {
      def unit[A](a: => A): M = M.zero
      override def apply[A,B](m1: M)(m2: M): M = M.op(m1, m2)
    }

}

trait Monad[F[_]] extends Applicative[F] {
  def flatMap[A,B](ma: F[A])(f: A => F[B]): F[B] =
    join(map(ma)(f))

  override def apply[A,B](mf: F[A => B])(ma: F[A]): F[B] =
    flatMap(mf)(f => map(ma)(f))

  override def map[A,B](m: F[A])(f: A => B): F[B] =
    flatMap(m)(a => unit(f(a)))

  override def map2[A,B,C](ma: F[A], mb: F[B])(f: (A, B) => C): F[C] =
    flatMap(ma)(a => map(mb)(b => f(a, b)))

  def compose[A,B,C](f: A => F[B], g: B => F[C]): A => F[C] =
    a => flatMap(f(a))(g)

  def join[A](mma: F[F[A]]): F[A] = flatMap(mma)(ma => ma)
}

object Monad {

  // Notice that in the case of a `Left`, flatMap does nothing.
  def eitherMonad[E]: Monad[({type f[x] = Either[E, x]})#f] =
    new Monad[({type f[x] = Either[E, x]})#f] {
      def unit[A](a: => A): Either[E, A] = Right(a)
      override def flatMap[A,B](eea: Either[E, A])(f: A => Either[E, B]) = eea match {
        case Right(a) => f(a)
        case Left(b) => Left(b)
      }
    }

  def stateMonad[S] = new Monad[({type f[x] = State[S, x]})#f] {
    def unit[A](a: => A): State[S, A] = State(s => (a, s))
    override def flatMap[A,B](st: State[S, A])(f: A => State[S, B]): State[S, B] =
      st flatMap f
  }

  // Monad composition
  def composeM[G[_],H[_]](implicit G: Monad[G], H: Monad[H], T: Traverse[H]):
    Monad[({type f[x] = G[H[x]]})#f] = new Monad[({type f[x] = G[H[x]]})#f] {
      def unit[A](a: => A): G[H[A]] = G.unit(H.unit(a))
      override def flatMap[A,B](mna: G[H[A]])(f: A => G[H[B]]): G[H[B]] =
        G.flatMap(mna)(na => G.map(T.traverse(na)(f))(H.join))
    }

}

trait Traverse[F[_]] extends Functor[F] with Foldable[F] { self =>
  def traverse[M[_]:Applicative,A,B](fa: F[A])(f: A => M[B]): M[F[B]] =
    sequence(map(fa)(f))
  def sequence[M[_]:Applicative,A](fma: F[M[A]]): M[F[A]] =
    traverse(fma)(ma => ma)

  type Id[A] = A

  val idMonad = new Monad[Id] {
    def unit[A](a: => A) = a
    override def flatMap[A,B](a: A)(f: A => B): B = f(a)
  }

  def map[A,B](fa: F[A])(f: A => B): F[B] =
    traverse[Id, A, B](fa)(f)(idMonad)

  import Applicative._

  override def foldMap[A,B](as: F[A])(f: A => B)(mb: Monoid[B]): B =
    traverse[({type f[x] = Const[B,x]})#f,A,Nothing](
      as)(f)(monoidApplicative(mb))

  def traverseS[S,A,B](fa: F[A])(f: A => State[S, B]): State[S, F[B]] =
    traverse[({type f[x] = State[S, x]})#f, A, B](fa)(f)(Monad.stateMonad)

  def zipWithIndex_[A](ta: F[A]): F[(A,Int)] =
    traverseS(ta)((a: A) => (for {
      i <- get[Int]
      _ <- set(i + 1)
    } yield (a, i))).run(0)._1

  def toList_[A](fa: F[A]): List[A] =
    traverseS(fa)((a: A) => (for {
      as <- get[List[A]] // Get the current state, the accumulated list.
      _  <- set(a :: as) // Add the current element and set the new list as the new state.
    } yield ())).run(Nil)._2.reverse

  def mapAccum[S,A,B](fa: F[A], s: S)(f: (A, S) => (B, S)): (F[B], S) =
    traverseS(fa)((a: A) => (for {
      s1 <- get[S]
      (b, s2) = f(a, s1)
      _  <- set(s2)
    } yield b)).run(s)

  override def toList[A](fa: F[A]): List[A] =
    mapAccum(fa, List[A]())((a, s) => ((), a :: s))._2.reverse

  def zipWithIndex[A](fa: F[A]): F[(A, Int)] =
    mapAccum(fa, 0)((a, s) => ((a, s), s + 1))._1

  def reverse[A](fa: F[A]): F[A] =
    mapAccum(fa, toList(fa).reverse)((_, as) => (as.head, as.tail))._1

  override def foldLeft[A,B](fa: F[A])(z: B)(f: (B, A) => B): B =
    mapAccum(fa, z)((a, b) => ((), f(b, a)))._2

  def zip[A,B](fa: F[A], fb: F[B]): F[(A, B)] =
    (mapAccum(fa, toList(fb)) {
      case (a, Nil) => sys.error("zip: Incompatible shapes.")
      case (a, b :: bs) => ((a, b), bs)
    })._1

  def zipL[A,B](fa: F[A], fb: F[B]): F[(A, Option[B])] =
    (mapAccum(fa, toList(fb)) {
      case (a, Nil) => ((a, None), Nil)
      case (a, b :: bs) => ((a, Some(b)), bs)
    })._1

  def zipR[A,B](fa: F[A], fb: F[B]): F[(Option[A], B)] =
    (mapAccum(fb, toList(fa)) {
      case (b, Nil) => ((None, b), Nil)
      case (b, a :: as) => ((Some(a), b), as)
    })._1

  def fuse[M[_],N[_],A,B](fa: F[A])(f: A => M[B], g: A => N[B])
                         (implicit M: Applicative[M], N: Applicative[N]): (M[F[B]], N[F[B]]) =
    traverse[({type f[x] = (M[x], N[x])})#f, A, B](fa)(a => (f(a), g(a)))(M product N)

  def compose[G[_]](implicit G: Traverse[G]): Traverse[({type f[x] = F[G[x]]})#f] =
    new Traverse[({type f[x] = F[G[x]]})#f] {
      override def traverse[M[_]:Applicative,A,B](
        fa: F[G[A]])(f: A => M[B]): M[F[G[B]]] =
        self.traverse(fa)((ga: G[A]) => G.traverse(ga)(f))
      // ^^ Traverse[F]
    }
}

case class Tree[+A](head: A, tail: List[Tree[A]])

object Traverse {
  val listTraverse = new Traverse[List] {
    override def traverse[M[_],A,B](as: List[A])(f: A => M[B])(implicit M: Applicative[M]): M[List[B]] =
      as.foldRight(M.unit(List[B]()))((a, fbs) => M.map2(f(a), fbs)(_ :: _))
  }

  val optionTraverse = new Traverse[Option] {
    override def traverse[M[_],A,B](oa: Option[A])(f: A => M[B])(implicit M: Applicative[M]): M[Option[B]] =
      oa match {
        case Some(a) => M.map(f(a))(Some(_))
        case None    => M.unit(None)
      }
  }

  val treeTraverse = new Traverse[Tree] {
    override def traverse[M[_],A,B](ta: Tree[A])(f: A => M[B])(implicit M: Applicative[M]): M[Tree[B]] =
      M.map2(f(ta.head), listTraverse.traverse(ta.tail)(a => traverse(a)(f)))(Tree(_, _))
  }

  // An example of a Foldable that is not a functor
  case class Iteration[A](a: A, f: A => A, n: Int) {
    def foldMap[B](g: A => B)(M: Monoid[B]): B = {
      def iterate(n: Int, b: B, c: A): B =
        if (n <= 0) b else iterate(n-1, g(c), f(a))
      iterate(n, M.zero, a)
    }
  }
}

<|MERGE_RESOLUTION|>--- conflicted
+++ resolved
@@ -4,17 +4,15 @@
 import scala.language.postfixOps
 import scala.language.higherKinds
 
+import fpinscala.answers.monoids._
+
 import fpinscala.answers.monads.Functor
 import fpinscala.answers.state._
 import State._
-<<<<<<< HEAD
-import fpinscala.answers.monoids._
-=======
-import monoids._
+
 import language.higherKinds
 import language.implicitConversions
 
->>>>>>> d763887c
 
 trait Applicative[F[_]] extends Functor[F] {
   // `map2` is implemented by first currying `f` so we get a function
