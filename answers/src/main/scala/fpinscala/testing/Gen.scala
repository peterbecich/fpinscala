--- conflicted
+++ resolved
@@ -297,20 +297,11 @@
   def map[B](f: A => B): SGen[B] =
     SGen { g(_) map f }
 
-<<<<<<< HEAD
   // how is this a flatMap if Functor is not preserved?
   // SGen[A] is replaced with Gen[B] by f.
   // then fix SGen monad.
   def flatMap[B](f: A => Gen[B]): SGen[B] =
     SGen(g andThen (_ flatMap f))
-=======
-  def flatMap[B](f: A => SGen[B]): SGen[B] = {
-    val g2: Int => Gen[B] = n => {
-      g(n) flatMap { f(_).g(n) }
-    }
-    SGen(g2)
-  }
->>>>>>> 5b0115a6
 
   def **[B](s2: SGen[B]): SGen[(A,B)] =
     SGen(n => apply(n) ** s2(n))
