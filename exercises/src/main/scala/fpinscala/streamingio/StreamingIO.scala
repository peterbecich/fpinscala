--- conflicted
+++ resolved
@@ -156,7 +156,6 @@
     /*
      * Exercise 5: Implement `|>`. Let the types guide your implementation.
      */
-<<<<<<< HEAD
 
     // this: Process[I,O]
     // |> --- Process[I,O], Process[O,O2] => Process[I,O2]
@@ -173,10 +172,6 @@
       //   }
       //   case (
       // }
-=======
-    // def |>[O2](p1: Process[I,O], p2: Process[O,O2]): Process[I,O2] = ???
-    def |>[O2](p2: Process[O,O2]): Process[I,O2] = ???
->>>>>>> 3f19caf7
 
 
     /*
