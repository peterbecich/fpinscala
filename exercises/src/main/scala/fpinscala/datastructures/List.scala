package fpinscala.datastructures

sealed trait List[+A] // `List` data type, parameterized on a type, `A`
case object Nil extends List[Nothing] // A `List` data constructor representing the empty list
/* Another data constructor, representing nonempty lists. Note that `tail` is another `List[A]`,
which may be `Nil` or another `Cons`.
 */
case class Cons[+A](head: A, tail: List[A]) extends List[A]

object List { // `List` companion object. Contains functions for creating and working with lists.
  def sum(ints: List[Int]): Int = ints match { // A function that uses pattern matching to add up a list of integers
    case Nil => 0 // The sum of the empty list is 0.
    case Cons(x,xs) => x + sum(xs) // The sum of a list starting with `x` is `x` plus the sum of the rest of the list.
  }

  def product(ds: List[Double]): Double = ds match {
    case Nil => 1.0
    case Cons(0.0, _) => 0.0
    case Cons(x,xs) => x * product(xs)
  }

  def apply[A](as: A*): List[A] = // Variadic function syntax
    if (as.isEmpty) Nil
    else Cons(as.head, apply(as.tail: _*))

  val x = List(1,2,3,4,5) match {
    case Cons(x, Cons(2, Cons(4, _))) => x
    case Nil => 42
    case Cons(x, Cons(y, Cons(3, Cons(4, _)))) => x + y
    case Cons(h, t) => h + sum(t)
    case _ => 101
  }

  def append[A](a1: List[A], a2: List[A]): List[A] =
    a1 match {
      case Nil => a2
      case Cons(h,t) => Cons(h, append(t, a2))
    }
  // def _append[A](a1: List[A], a2: List[A]): List[A] = 
  //   foldLeft(a1, Nil: List[A]){
  //     // f: (List[A], A) => List[A]
  //     (la2: List[A], a: A) => Cons(a, la2)
  //   }

  def passThru[A](l: List[A]): List[A] =
    foldLeft(l, Nil: List[A]){
      (la: List[A], a: A) => Cons[A](a, la)
    }

  def reverse[A](l: List[A]): List[A] =
    foldLeft(l, Nil: List[A]){
      (la: List[A], a: A) => Cons[A](a, la)
    }


  def passThruFoldRight[A](l: List[A]): List[A] =
    foldRight(l, Nil: List[A]){
      (a: A, la: List[A]) => Cons[A](a, la)
    }


  def foldRight[A,B](as: List[A], z: B)(f: (A, B) => B): B = // Utility functions
    as match {
      case Nil => z
      case Cons(x, xs) => f(x, foldRight(xs, z)(f))
    }

<<<<<<< HEAD
  // def foldRightViaFoldLeft[A,B](as: List[A], z: B)(f: (A, B) => B): B = {
  //   val out = foldLeft(as, z){
  //     // given (A, B).  Need (B, A)
  //     (b: B, a: A) => f(a,b)
  //   }
  // }
  
  def sum2(ns: List[Int]) = 
=======
  def sum2(ns: List[Int]) =
>>>>>>> 8440f61e
    foldRight(ns, 0)((x,y) => x + y)

  def product2(ns: List[Double]) =
    foldRight(ns, 1.0)(_ * _) // `_ * _` is more concise notation for `(x,y) => x * y`; see sidebar


  def tail[A](l: List[A]): List[A] = l match {
    // unreachable code
    // case Cons(h, Nil) => Cons(h, Nil)

    // case Cons(h, t) => tail(t)
    // case Cons(h, Nil) => Cons(h, Nil)
    // case Nil => Nil

    case Cons(h, Nil) => Cons(h, Nil)
    case Cons(h, t) => tail(t)
    case Nil => Nil

  }


  def setHead[A](l: List[A], h: A): List[A] = Cons(h, l)

  def drop[A](l: List[A], n: Int): List[A] = l match {
    case Cons(h, t) if n>0 => drop(t, n-1)
    case Cons(h, t) if n==0 => Cons(h, t)
    case Nil => Nil
  }

  def dropWhile[A](l: List[A], f: A => Boolean): List[A] = l match {
    case Cons(h, t) if f(h)==true => dropWhile(t, f)
    case Cons(h, t) if f(h)==false => Cons(h, t)
    case Nil => Nil
  }

  // get last element
  def init[A](l: List[A]): List[A] = l match {
    case Cons(h, Nil) => Cons(h, Nil)
    case Cons(h, t) => init(t)
    case Nil => Nil
  }

  def length[A](l: List[A]): Int = foldLeft(l, 0)((count: Int, element: A) => {count+1})

  def filter[A](as: List[A])(f: A => Boolean): List[A] = {
    foldRight(as, Nil: List[A]){
      (a: A, l2: List[A]) => 
      if (f(a)) Cons[A](a, l2)
      else l2
    }
  }

  @annotation.tailrec
  def foldLeft[A,B](l: List[A], z: B)(f: (B, A) => B): B = l match {
    case Cons(h, t) => {
      // not tail recursive
      // val z1 = f(z, h)
      // Cons(z1, foldLeft(t, z1)(f))

      // apply f before entering next iteration of foldLeft

      // symbolically, it would appear that every recursion has a tail,
      // albeit "heavier" or "lighter"

      // apparently, though, the compiler can figure out when a parent foldLeft
      // never needs to be accessed again
      foldLeft(t, f(z, h))(f)
    }
    case Nil => z
  }


  // The type annotation Nil:List[Int] is needed here, because otherwise Scala infers the B type parameter in foldRight as List[Nothing].


  def map[A,B](l: List[A])(f: A => B): List[B] =
    reverse(foldLeft(l, Nil: List[B]){
      (lb: List[B], a: A) => Cons[B](f(a), lb)
    })

  def mapByFoldRight[A,B](l: List[A])(f: A => B): List[B] =
    foldRight(l, Nil: List[B]){
      (a: A, lb: List[B]) => Cons[B](f(a), lb)
    }


  def flatMap[A,B](l: List[A])(f: A => List[B]): List[B] =
    foldRight(l, Nil: List[B]){
      // make ":::" list concatenation syntactic sugar explicit
      // besides, that's only implemented for Std Library lists!
      (a: A, lb: List[B]) => List.append(f(a), lb)
    }

}

object TestList {

  // doesn't give desired result with "variadic" argument to method
  //val listA = List.apply(50 to 64)

  val listA = List.apply(65, 66, 67, 68, 69, 70, 85)

  val list1 = List.apply(65, 66, 67)
  val list2 = List.apply(68, 69, 70, 85)

  def main(args: Array[String]): Unit = {
    println(listA)

    val letters = List.map(listA)(_.toChar)

    println(letters)

    println("pass thru by fold left")
    println(List.passThru(listA))

    println("pass thru by fold left, reversed")
    println(List.reverse(List.passThru(listA)))


    println("pass thru by fold right")
    //println(List.foldRight(listA, Nil:List[Integer
    println(List.passThruFoldRight(listA))


    println("letters by map")
    println(List.map(listA)(_.toChar))

    println("letters by map fold right")
    println(List.mapByFoldRight(listA)(_.toChar))

    println("flatMap")
    println(
      List.flatMap(listA)(
        (i: Int) => List.apply(i, i+1, i+2)
      )
    )

    println("fold right via fold left")
    // println(
    //   List.foldRightViaFoldLeft(listA, Nil: List[Char]){
    //     (a: Int, lb: List[Char]) => Cons[Char](a.toChar, lb)
    //   }
    // )


  }

}

<|MERGE_RESOLUTION|>--- conflicted
+++ resolved
@@ -65,7 +65,6 @@
       case Cons(x, xs) => f(x, foldRight(xs, z)(f))
     }
 
-<<<<<<< HEAD
   // def foldRightViaFoldLeft[A,B](as: List[A], z: B)(f: (A, B) => B): B = {
   //   val out = foldLeft(as, z){
   //     // given (A, B).  Need (B, A)
@@ -74,9 +73,6 @@
   // }
   
   def sum2(ns: List[Int]) = 
-=======
-  def sum2(ns: List[Int]) =
->>>>>>> 8440f61e
     foldRight(ns, 0)((x,y) => x + y)
 
   def product2(ns: List[Double]) =
