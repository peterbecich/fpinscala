package fpinscala.iomonad
import scala.language.higherKinds
import scala.language.postfixOps


object IO0 {
                            /*

  Our first attempt at data type for representing computations that
  may perform I/O. Has a simple 'interpreter' baked in--the `run`
  function, which just returns `Unit`.

                             */
  trait IO { self =>
    def run: Unit
    def ++(io: IO): IO = new IO {
      def run = { self.run; io.run }
    }
  }
  object IO {
    def empty: IO = new IO { def run = () }
  }

                            /*

  The API of this `IO` type isn't very useful.  Not many operations
  (it is only a monoid), and not many laws to help with reasoning. It
  is completely _opaque_. Also cannot represent _input_ effects, like
  reading from console, for instance:

                             */

  def fahrenheitToCelsius(f: Double): Double =
    (f - 32) * 5.0/9.0

  // Ordinary code with side effects
  def converter: Unit = {
    println("Enter a temperature in degrees Fahrenheit: ")
    val d = readLine.toDouble
    println(fahrenheitToCelsius(d))
  }

  // A pure version is not possible!
  /*
  def converter: IO = {
    val prompt: IO = PrintLine("Enter a temperature in degrees fahrenheit: ")
    // now what ???
  }
  */
}

object IO1 {
                            /*

  We need a way for our `IO` actions to yield a result of some
  meaningful type. We do this by adding a type parameter to `IO`,
  which now forms a `Monad`.
                             */

  sealed trait IO[A] { self =>
    def run: A
    def map[B](f: A => B): IO[B] =
      new IO[B] { def run = f(self.run) }
    def flatMap[B](f: A => IO[B]): IO[B] =
      new IO[B] { def run = f(self.run).run }
  }

  object IO extends Monad[IO] {
    def unit[A](a: => A): IO[A] = new IO[A] { def run = a }
    def flatMap[A,B](fa: IO[A])(f: A => IO[B]) = fa flatMap f
    def apply[A](a: => A): IO[A] = unit(a) // syntax for IO { .. }

    def ref[A](a: A): IO[IORef[A]] = IO { new IORef(a) }
    // concepts from next chapter -- Ref
    sealed class IORef[A](var value: A) {
      def set(a: A): IO[A] = IO { value = a; a }
      def get: IO[A] = IO { value }
      def modify(f: A => A): IO[A] = get flatMap (a => set(f(a)))
    }
  }

  // We can now express the example

  def ReadLine: IO[String] = IO.apply[String](readLine)
  //                     IO { readLine }
  // syntactic sugar for IO.apply[String](readLine)
  def PrintLine(msg: String): IO[Unit] = IO.apply[Unit](println(msg))
    //IO { println(msg) }
  import IO0.fahrenheitToCelsius

  // def converter: IO[Unit] = for {
  //   _ <- PrintLine("Enter a temperature in degrees Fahrenheit: ")
  //   d <- ReadLine.map(_.toDouble)
  //   _ <- PrintLine(fahrenheitToCelsius(d).toString)
  // } yield ()

  val tempPrompt: IO[Unit] = PrintLine("Enter a temperature in degrees Fahrenheit: ")
  val tempEntered: IO[Double] = ReadLine.map(_.toDouble)
  val printCelsius: Double => IO[Unit] = 
    (fahrenheit: Double) => PrintLine(
      fahrenheitToCelsius(fahrenheit).toString)

  def converter: IO[Unit] = tempPrompt.flatMap(Unit =>
    tempEntered.flatMap(printCelsius)
  )
  //                                  ^^
  //                          Unit => foo syntax works here
  //               but not in type of pattern match:
 //                  case Suspend(r: Unit => A) => ...


  /*                         Some other examples                      */

  import IO._ // import all the `IO` combinators that come from `Monad`

  // An `IO[Unit]` that reads a line from the console and echoes it back.
  val echo = ReadLine.flatMap(PrintLine)

  // Parses an `Int` by reading a line from the console.
  val readInt: IO[Int] = ReadLine.map(_.toInt)

  // Parses an `(Int,Int)` by reading two lines from the console.
  val readInts: IO[(Int,Int)] = readInt ** readInt

  // Repeat `converter` 5 times, discarding the results (which are
  // just `Unit`). We can replace `converter` here with any `IO`
  // action we wished to repeat 5 times (ex: `echo` or `readInts`).
  val prompts: IO[Unit] = replicateM_(5)(converter)

  // An `IO[List[String]]` that will read 10 lines from the console and
  // return the list of results.
  val lines: IO[List[String]] = replicateM(10)(ReadLine)

                            /*

  Larger example using various monadic combinators. Sample run:

     The Amazing Factorial REPL, v2.0
     q - quit
     <number> - compute the factorial of the given number
     <anything else> - bomb with horrible error
     3
     factorial: 6
     7
     factorial: 5040
     q

                             */
  val helpstring = """
  | The Amazing Factorial REPL, v2.0
  | q - quit
  | <number> - compute the factorial of the given number
  | <anything else> - bomb with horrible error
  """.trim.stripMargin

  def factorial(n: Int): IO[Int] = for {
    acc <- ref(1)
    _ <- foreachM (1 to n toStream) (i => acc.modify(_ * i).skip)
    result <- acc.get
  } yield result


  // same confusion that has shown up in other conversions of
  // for comps to explicit flatMaps and maps...
  // def factorial(n: Int): IO[Int] = {
  //   val oneToN: Stream[Int] = (1 to n).toStream
  //   val iOIORefOne: IO[IORef[Int]] = ref(1)
  //   iOIORefOne.flatMap((acc: Int) => {
  //     // def modify(f: A => A): IO[A] = get flatMap (a => set(f(a)))
  //     val ioUnit: IO[Unit] = 
  //       foreachM (oneToN) ((i: Int) => acc.modify(_ * i).skip)
  //     acc
  //   }
  //   )
  // }



  val factorialREPL: IO[Unit] = sequence_(
    IO { println(helpstring) },
    doWhile { IO { readLine } } { line =>
      val ok = line != "q"
      when (ok) { for {
        n <- factorial(line.toInt)
        _ <- IO { println("factorial: " + n) }
      } yield () }
    }
  )
}

object IO1Tests {
  import IO1._
  val fibPrompt: IO[Unit] = PrintLine("Enter n and the nth Fibonacci number will print")
  val fib: IO[Int] = readInt.flatMap((n: Int) => factorial(n))
  val fibPrint: IO[Unit] = fib.flatMap((f: Int) => PrintLine(f.toString))
  val fibSequence: IO[Unit] = IO1.IO.sequence_(fibPrompt, fibPrint)

  def main(args: Array[String]): Unit = {
    converter.run
    println("single Fibonacci number")
    fibSequence.run
    println("Fibonacci REPL")
    factorialREPL.run

  }
}


object IO2a {

  /*
  The previous IO representation overflows the stack for some programs.
  The problem is that `run` calls itself recursively, which means that
  an infinite or long running IO computation will have a chain of regular
  calls to `run`, eventually overflowing the stack.

  The general solution is to make the `IO` type into a data type that we
  interpret using a tail recursive loop, using pattern matching.
  */

  sealed trait IO[A] {
    def flatMap[B](f: A => IO[B]): IO[B] =
      FlatMap(this, f) // we do not interpret the `flatMap` here, just return it as a value
    def map[B](f: A => B): IO[B] =
      flatMap(f andThen (Return(_)))
  }
  case class Return[A](a: A) extends IO[A]
  case class Suspend[A](resume: () => A) extends IO[A]
  case class FlatMap[A,B](sub: IO[A], k: A => IO[B]) extends IO[B]

  // now IO is object rather than class
  object IO extends Monad[IO] { // Notice that none of these operations DO anything
    def unit[A](a: => A): IO[A] = Return(a)
    def flatMap[A,B](a: IO[A])(f: A => IO[B]): IO[B] = a flatMap f
<<<<<<< HEAD
    def suspend[A](a: => IO[A]): IO[A] = Suspend(() => ()).flatMap{
      _ => a }
=======
    def suspend[A](a: => IO[A]) =
      Suspend(() => ()).flatMap { _ => a }
>>>>>>> 9b1e5d73
  }

  def printLine(s: String): IO[Unit] =
    Suspend(() => Return(println(s)))

  val p: IO[Unit] = IO.forever(printLine("Still going..."))

  val actions: Stream[IO[Unit]] =
    Stream.fill(100000)(printLine("Still going..."))
  val composite: IO[Unit] =
    actions.foldLeft(IO.unit(())) { (acc, a) => acc flatMap { _ => a } }

  // effectively turning (y flatMap g) flatMap f into y flatMap (a => g(a) flatMap f)

  // There is only one sensible way to implement this as a
  // tail-recursive function, the one tricky case is left-nested
  // flatMaps, as in `((a flatMap f) flatMap g)`, which we
  // reassociate to the right as `a flatMap (ar => f(a) flatMap g)`
  //                               ^^ tail recursive
  // @annotation.tailrec def run[A](io: IO[A]): A = {
  //   type rType = Unit => A
  //   type fType = A => IO[A]
  //   type gType = A => IO[A]
  //   io match {
  //     case Return(a: A) => a
  //     case Suspend(r: rType) => r()
  //     case FlatMap(x: IO[A], f: fType) => x match {
  //       case Return(a: A) => run(f(a))
  //       case Suspend(r: rType) => run(f(r()))
  //       case FlatMap(y: IO[A], g: gType) => 
  //         run(y flatMap (a => g(a) flatMap f))
  //     }
  //   }
  // }
  @annotation.tailrec def run[A](io: IO[A]): A = {
    io match {
      case Return(a) => a
      case Suspend(r) => r()
      case FlatMap(x, f) => x match {
        case Return(a) => run(f(a))
        case Suspend(r) => run(f(r()))
        case FlatMap(y, g) => 
          run(y flatMap (a => g(a) flatMap f))
      }
    }
  }
}

object IO2aTests {
  import IO2a._

  /*
<<<<<<< HEAD
   https://github.com/fpinscala/fpinscala/wiki/Errata
   Pg 240: REPL session has a typo, should be:

   val g = List.fill(100000)(f).foldLeft(f) {
   (a, b) => x => Suspend(() => ()).flatMap { _ => a(x).flatMap(b)}
   }

   Note: we could write a little helper function to make this nicer:

   def suspend[A](a: => IO[A]) = Suspend(() => ()).flatMap { _ => a }

   val g = List.fill(100000)(f).foldLeft(f) {
   (a, b) => x => suspend { a(x).flatMap(b) }
   }

   */
  val f: Int => IO[Int] = (x: Int) => Return(x)
  // val g: Int => IO[Int] =
  //   List.fill(10000)(f).foldLeft(f){
  //     (x: Function1[Int,IO[Int]],
  //       y: Function1[Int,IO[Int]]) => {
  //       (i: Int) => Suspend(() => x(i).flatMap(y))
  //     }//: Function1[Int,IO[Int]]
  //   }//: Int => IO[Int]

  // val g =
  //   List.fill(10000)(f).foldLeft(f){
  //     (x, y) => {
  //       (i: Int) => Suspend(() => x(i).flatMap(y))
  //     }
  //   }

  val g =
    List.fill(10000)(f).foldLeft(f){
      (x, y) => {
        (i: Int) => IO.suspend(x(i).flatMap(y))
      }
    }

  val h: Int => Int = (x: Int) => x
  val j: Int => Int = List.fill(10000)(h).foldLeft(h){
    (x: Function1[Int,Int], y: Function1[Int,Int]) =>
    x.compose(y)
  }




  def main(args: Array[String]): Unit = {
    println("using the IO2a monad, which makes 'run' tail recursive")
    //p.run
    //IO2a.run(IO2a.p)
    println(IO2a.run(g(40)))

    println("naive way")
    println("composing 10,001 copies of (x:Int)=>x without tail recursion")
    j(40)
    // [error] (run-main-5) java.lang.StackOverflowError
    // java.lang.StackOverflowError


  }
}

=======
  Pg 240: REPL session has a typo, should be:

  val g = List.fill(100000)(f).foldLeft(f) {
    (a, b) => x => Suspend(() => ()).flatMap { _ => a(x).flatMap(b)}
  }

  Note: we could write a little helper function to make this nicer:

  def suspend[A](a: => IO[A]) = Suspend(() => ()).flatMap { _ => a }

  val g = List.fill(100000)(f).foldLeft(f) {
    (a, b) => x => suspend { a(x).flatMap(b) }
  }
   */

  val f: Int => IO[Int] = (i: Int) => Return(i)

  val g: Int => IO[Int] =
    List.fill(10000)(f).foldLeft(f){
      (a: Function1[Int, IO[Int]],
        b: Function1[Int, IO[Int]]) => {
        (x: Int) => IO.suspend(a(x).flatMap(b))
      }
    }

  def main(args: Array[String]): Unit = {
    val gFortyTwo = g(42)
    println("g(42) = " + gFortyTwo)
    println("run(g(42)) = " + run(gFortyTwo))
  }
}


>>>>>>> 9b1e5d73
object IO2b {

  /*
   * As it turns out, there's nothing about this data type that is specific
   * to I/O, it's just a general purpose data type for optimizing tail calls.
   * Here it is, renamed to `TailRec`. This type is also sometimes called
   * `Trampoline`, because of the way interpreting it bounces back and forth
   * between the main `run` loop and the functions contained in the `TailRec`.
   */

  sealed trait TailRec[A] {
    def flatMap[B](f: A => TailRec[B]): TailRec[B] =
      FlatMap(this, f)
    def map[B](f: A => B): TailRec[B] =
      flatMap(f andThen (Return(_)))
  }
  case class Return[A](a: A) extends TailRec[A]
  case class Suspend[A](resume: () => A) extends TailRec[A]
  case class FlatMap[A,B](sub: TailRec[A], k: A => TailRec[B]) extends TailRec[B]

  object TailRec extends Monad[TailRec] {
    def unit[A](a: => A): TailRec[A] = Return(a)
<<<<<<< HEAD
    def flatMap[A,B](tra: TailRec[A])(f: A => TailRec[B]): TailRec[B] = tra flatMap f
    def suspend[A](a: => TailRec[A]): TailRec[A] =
      Suspend(() => ()).flatMap{ _ => a }
=======
    def flatMap[A,B](a: TailRec[A])(f: A => TailRec[B]): TailRec[B] =
      a flatMap f
    def suspend[A](a: => TailRec[A]) =
      Suspend(() => ()).flatMap { _ => a }
>>>>>>> 9b1e5d73
  }

  @annotation.tailrec def run[A](t: TailRec[A]): A = t match {
    case Return(a) => a
    case Suspend(r) => r()
    case FlatMap(x, f) => x match {
      case Return(a) => run(f(a))
      case Suspend(r) => run(f(r()))
      /*
       FlatMap(
         FlatMap(y: TailRec[A], g: A => TailRec[A]):
           TailRec[A], 
       f: A => TailRec[B]): TailRec[B] => 
       run(
         y.flatMap(
           (a: A) => g(a).flatMap(f): TailRec[B]
         ): TailRec[B]
       ): B

       Notice this is not only a translation of TailRec[A]
       to a tail recursive form...
       It is TailRec[A] => A, in tail recursive form
       */
      case FlatMap(y, g) => run(y flatMap (a => g(a) flatMap f))
    }
  }
}

object IO2bTests {
  import IO2b._
<<<<<<< HEAD
  import fpinscala.iomonad.Monad
  import fpinscala.laziness.Stream
  import fpinscala.laziness._

  // object streamMonad extends Monad[Stream] {
  //   def unit[A](a: => A): Stream[A] = Stream.apply(a)
  //   def flatMap[A,B](sa: Stream[A])(aSb: A => Stream[B]): Stream[B] =
  //     sa.flatMap(aSb)
  // }

  // val streamHundred = Stream.from(1).take(100)

  //val naiveSum = streamHundred.foldRight(0)(_+_)
  //val naiveSum = streamHundred.

  // for Streams of definite length only...
  // def sum(s: Stream[Int]):  = s match {
  //   case Cons(h, t) => Con

  // val tailRecStreamHundred: TailRec[Stream[Int]] = TailRec.unit(streamHundred)


  // Stream is too complicated for this
  // Just copy section 13.3.2: function g passed a value
  // through an identity function 10,000 times

  // stack overflow
  // val f = (x: Int) => x
  // val g = List.fill(10000)(f).foldLeft(f){
  //   (x: Function1[Int,Int], y: Function1[Int,Int]) => x.compose(y)
  // }
=======
>>>>>>> 9b1e5d73

  val f: Int => TailRec[Int] = (i: Int) => Return(i)

  val g: Int => TailRec[Int] =
    List.fill(10000)(f).foldLeft(f){
<<<<<<< HEAD
      (x: Function1[Int, TailRec[Int]],
        y: Function1[Int, TailRec[Int]]) => {
        (i: Int) => TailRec.suspend(x(i).flatMap(y))
      }
    }


  def main(args: Array[String]): Unit = {
    println("using the IO2b monad (TailRec)")
    println("Only difference with IO2a is name of trait/object")
    println("Revealed that trampolining is not limited to I/O")

    val gForty = g(40)

    print("g(40) = ")
    println(gForty)

    print("run(g(40)) = ")
    println(run(gForty))


    // do Stream example in Free monad
    //println("Imagine a Stream of integers which we want to recursively sum")


  }
}


=======
      (a: Function1[Int, TailRec[Int]],
        b: Function1[Int, TailRec[Int]]) => {
        (x: Int) => TailRec.suspend(a(x).flatMap(b))
      }
    }

  def main(args: Array[String]): Unit = {
    val gFortyTwo = g(42)
    println("g(42) = " + gFortyTwo)
    println("run(g(42)) = " + run(gFortyTwo))
  }
}

>>>>>>> 9b1e5d73
object IO2c {

  import fpinscala.parallelism.Nonblocking._

  /*
   * We've solved our first problem of ensuring stack safety, but we're still
   * being very inexplicit about what sort of effects can occur, and we also
   * haven't found a way of describing asynchronous computations. Our `Suspend`
   * thunks will just block the current thread when run by the interpreter.
   * We could fix that by changing the signature of `Suspend` to take a `Par`.
   * We'll call this new type `Async`.
   */

  sealed trait Async[A] { // will rename this type to `Async`
    def flatMap[B](f: A => Async[B]): Async[B] =
      FlatMap(this, f)
    def map[B](f: A => B): Async[B] =
      flatMap(f andThen (Return(_)))
    // def suspend[A](a: => Async[A]): Async[A] =
    //   Suspend(() => ()).flatMap{_ => a }

  }
  case class Return[A](a: A) extends Async[A]
  case class Suspend[A](resume: Par[A]) extends Async[A] // notice this is a `Par`
  case class FlatMap[A,B](sub: Async[A], k: A => Async[B]) extends Async[B]

  // Async IO
  object Async extends Monad[Async] {
    def unit[A](a: => A): Async[A] = Return(a)
    def flatMap[A,B](a: Async[A])(f: A => Async[B]): Async[B] = a flatMap f
    // def suspend[A](a: => Async[A]): Async[A] =
    //   Suspend(() => ()).flatMap{_ => a }

  }

  // return either a `Suspend`, a `Return`, or a right-associated `FlatMap`
  @annotation.tailrec def step[A](async: Async[A]): Async[A] =
    async match {
      case FlatMap(FlatMap(x, f), g) =>
        step(x flatMap (a => f(a) flatMap g))
      case FlatMap(Return(x), f) => step(f(x))
      case _ => async
    }

  // Async[A] => Par[A]
  def run[A](async0: Async[A]): Par[A] = {
    val async1: Async[A] = step(async0)
    val runOut: Par[A] = async1 match {
      case Return(a) => Par.unit(a)
      case Suspend(r) => r
      case FlatMap(x, f) => x match {
        case Suspend(r) => Par.flatMap(r)(a => run(f(a)))
        case _ => sys.error("Impossible, since `step` eliminates these cases")
      }
    }
    runOut
  }
  // The fact that `run` only uses the `unit` and `flatMap` functions of
  // `Par` is a clue that choosing `Par` was too specific of a choice,
  // this interpreter could be generalized to work with any monad.
}
object IO2cTests {
  import IO2c._

  val f: Int => Async[Int] = (i: Int) => Return(i)

  // val g: Int => Async[Int] =
  //   List.fill(10000)(f).foldLeft(f){
  //     (x: Function1[Int, Async[Int]],
  //       y: Function1[Int, Async[Int]]) => {
  //       (i: Int) => Async.suspend(x(i).flatMap(y))
  //     }
  //   }


  // def main(args: Array[String]): Unit = {
  //   println("using the IO2c monad (Async)")

  //   val gForty = g(40)

  //   print("g(40) = ")
  //   println(gForty)

  //   print("run(g(40)) = ")
  //   println(run(gForty))


  //   // do Stream example in Free monad
  //   //println("Imagine a Stream of integers which we want to recursively sum")


  // }
}



object IO3 {
  import fpinscala.parallelism.Nonblocking.Par

  /*
  We can generalize `TailRec` and `Async` to the type `Free`, which is
  a `Monad` for any choice of `F`.
  */

  sealed trait Free[F[_],A] {
    // answers for exercise 13.1
    def flatMap[B](f: A => Free[F,B]): Free[F,B] =
      FlatMap(this, f)
    def map[B](f: A => B): Free[F,B] =
      flatMap(f andThen (Return(_)))
  }
  case class Return[F[_],A](a: A) extends Free[F, A]
  case class Suspend[F[_],A](s: F[A]) extends Free[F, A]
  case class FlatMap[F[_],A,B](s: Free[F, A],
    f: A => Free[F, B]) extends Free[F, B]

  type TailRec[A] = Free[Function0, A]
  type Async[A] = Free[Par, A]

  // Exercise 1: Implement the free monad
  // Using def instead of 'object freeMonad extends Monad...'
  // because of type parameter?
  def freeMonad[F[_]]: Monad[({type f[a] = Free[F,a]})#f] = 
    new Monad[({type f[a] = Free[F,a]})#f] {
      // abstract primitives unit and flatMap made concrete
      // why does IO1.IO monad implement apply?
      def unit[A](a: => A): Free[F,A] = Return(a)
      def flatMap[A,B](freeA: Free[F,A])(
        aFreeB: A => Free[F,B]): Free[F,B] = 
        freeA.flatMap(aFreeB)
      // freeA match {
      //   case Return[F,A](a) => aFreeB(a)
      //   case Suspend[F,A](
      // }
    }
  // Exercise 2: Implement a specialized `Function0` interpreter.
  //@annotation.tailrec
  def runTrampoline[A](tra: TailRec[A]): A = {
    // tra: Free[Function0, A]

/* Type annotations break tail recursion...
      case Suspend(funcZeroA: Function0[A]) => funcZeroA()
      case FlatMap(freeFuncZeroA: Function0[A],
        aFreeFuncZeroB
 */

    // tra match {
    //   case Return(a1) => a1
    //   case Suspend(funcZeroA1) => funcZeroA1()
    //   case FlatMap(freeFuncZeroA1, aFreeFuncZeroA1) => {
    //     freeFuncZeroA1 match {
    //       case Return(a2) =>
    //         run(aFreeFuncZeroA1(a2))
    //       case Suspend(funcZeroA2) =>
    //         run(aFreeFuncZeroA1(funcZeroA2()))()
    //       case FlatMap(freeFuncZeroA2, aFreeFuncZeroA2) => {
    //         val freeFuncZero: Free[Function0,A] = freeFuncZeroA2.flatMap(
    //           (a: A) => aFreeFuncZeroA2(a).flatMap(aFreeFuncZeroA1)
    //         )
    //         val funcZero: Function0[A] = run(freeFuncZero)
    //         funcZero()
    //       }
    //     }
    //   }
    // }
    ???
  }

  // Exercise 3: Implement a `Free` interpreter which works for any `Monad`
  def run[F[_],A](a: Free[F,A])(implicit F: Monad[F]): F[A] = {
    ???
  }

  // return either a `Suspend`, a `Return`, or a right-associated `FlatMap`
  // @annotation.tailrec
  def step[F[_],A](a: Free[F,A]): Free[F,A] = ???

  /*
  The type constructor `F` lets us control the set of external requests our
  program is allowed to make. For instance, here is a type that allows for
  only console I/O effects.
  */

  //import fpinscala.parallelism.Nonblocking.Par

  sealed trait Console[A] {
    def toPar: Par[A]
    def toThunk: () => A

    // other interpreters
    def toState: ConsoleState[A]
    def toReader: ConsoleReader[A]
  }

  case object ReadLine extends Console[Option[String]] {
    def toPar = Par.lazyUnit(run)
    def toThunk = () => run

    def run: Option[String] =
      try Some(readLine())
      catch { case e: Exception => None }

    def toState = ConsoleState { bufs =>
      bufs.in match {
        case List() => (None, bufs)
        case h :: t => (Some(h), bufs.copy(in = t))
      }
    }
    def toReader = ConsoleReader { in => Some(in) }
  }

  case class PrintLine(line: String) extends Console[Unit] {
    def toPar = Par.lazyUnit(println(line))
    def toThunk = () => println(line)
    def toReader = ConsoleReader { s => () } // noop
    def toState = ConsoleState { bufs => ((), bufs.copy(out = bufs.out :+ line)) } // append to the output
  }

  object Console {
    type ConsoleIO[A] = Free[Console, A]

    def readLn: ConsoleIO[Option[String]] =
      Suspend(ReadLine)

    def printLn(line: String): ConsoleIO[Unit] =
      Suspend(PrintLine(line))
  }

  /*
  How do we actually _run_ a `ConsoleIO` program? We don't have a `Monad[Console]`
  for calling `run`, and we can't use `runTrampoline` either since we have `Console`,
  not `Function0`. We need a way to translate from `Console` to `Function0`
  (if we want to evaluate it sequentially) or a `Par`.

  We introduce the following type to do this translation:
  */

  /* Translate between any `F[A]` to `G[A]`. */
  trait Translate[F[_], G[_]] { def apply[A](f: F[A]): G[A] }

  type ~>[F[_], G[_]] = Translate[F,G] // gives us infix syntax `F ~> G` for `Translate[F,G]`

  implicit val function0Monad = new Monad[Function0] {
    def unit[A](a: => A) = () => a
    def flatMap[A,B](a: Function0[A])(f: A => Function0[B]) =
      () => f(a())()
  }

  implicit val parMonad = new Monad[Par] {
    def unit[A](a: => A) = Par.unit(a)
    def flatMap[A,B](a: Par[A])(f: A => Par[B]) = Par.fork { Par.flatMap(a)(f) }
  }

  def runFree[F[_],G[_],A](free: Free[F,A])(t: F ~> G)(
                           implicit G: Monad[G]): G[A] =
    step(free) match {
      case Return(a) => G.unit(a)
      case Suspend(r) => t(r)
      case FlatMap(Suspend(r), f) => G.flatMap(t(r))(a => runFree(f(a))(t))
      case _ => sys.error("Impossible, since `step` eliminates these cases")
    }

  val consoleToFunction0 =
    new (Console ~> Function0) { def apply[A](a: Console[A]) = a.toThunk }
  val consoleToPar =
    new (Console ~> Par) { def apply[A](a: Console[A]) = a.toPar }

  def runConsoleFunction0[A](a: Free[Console,A]): () => A =
    runFree[Console,Function0,A](a)(consoleToFunction0)
  def runConsolePar[A](a: Free[Console,A]): Par[A] =
    runFree[Console,Par,A](a)(consoleToPar)

  /*
  The `runConsoleFunction0` implementation is unfortunately not stack safe,
  because it relies of the stack safety of the underlying monad, and the
  `Function0` monad we gave is not stack safe. To see the problem, try
  running: `freeMonad.forever(Console.printLn("Hello"))`.
  */

  // Exercise 4 (optional, hard): Implement `runConsole` using `runFree`,
  // without going through `Par`. Hint: define `translate` using `runFree`.

  def translate[F[_],G[_],A](f: Free[F,A])(fg: F ~> G): Free[G,A] = ???

  def runConsole[A](a: Free[Console,A]): A = ???

  /*
  There is nothing about `Free[Console,A]` that requires we interpret
  `Console` using side effects. Here are two pure ways of interpreting
  a `Free[Console,A]`.
  */
  import Console._

  case class Buffers(in: List[String], out: Vector[String])

  // A specialized state monad
  case class ConsoleState[A](run: Buffers => (A, Buffers)) {
    def map[B](f: A => B): ConsoleState[B] =
      ConsoleState { s =>
        val (a, s1) = run(s)
        (f(a), s1)
      }
    def flatMap[B](f: A => ConsoleState[B]): ConsoleState[B] =
      ConsoleState { s =>
        val (a, s1) = run(s)
        f(a).run(s1)
      }
  }
  object ConsoleState {
    implicit val monad = new Monad[ConsoleState] {
      def unit[A](a: => A) = ConsoleState(bufs => (a,bufs))
      def flatMap[A,B](ra: ConsoleState[A])(f: A => ConsoleState[B]) = ra flatMap f
    }
  }

  // A specialized reader monad
  case class ConsoleReader[A](run: String => A) {
    def map[B](f: A => B): ConsoleReader[B] =
      ConsoleReader(r => f(run(r)))
    def flatMap[B](f: A => ConsoleReader[B]): ConsoleReader[B] =
      ConsoleReader(r => f(run(r)).run(r))
  }
  object ConsoleReader {
    implicit val monad = new Monad[ConsoleReader] {
      def unit[A](a: => A) = ConsoleReader(_ => a)
      def flatMap[A,B](ra: ConsoleReader[A])(f: A => ConsoleReader[B]) = ra flatMap f
    }
  }

  val consoleToState =
    new (Console ~> ConsoleState) { def apply[A](a: Console[A]) = a.toState }
  val consoleToReader =
    new (Console ~> ConsoleReader) { def apply[A](a: Console[A]) = a.toReader }

  /* Can interpet these as before to convert our `ConsoleIO` to a pure value that does no I/O! */
  def runConsoleReader[A](io: ConsoleIO[A]): ConsoleReader[A] =
    runFree[Console,ConsoleReader,A](io)(consoleToReader)

  def runConsoleState[A](io: ConsoleIO[A]): ConsoleState[A] =
    runFree[Console,ConsoleState,A](io)(consoleToState)

  // So `Free[F,A]` is not really an I/O type. The interpreter `runFree` gets
  // to choose how to interpret these `F` requests, and whether to do "real" I/O
  // or simply convert to some pure value!

  // NB: These interpretations are not stack safe for the same reason,
  // can instead work with `case class ConsoleReader[A](run: String => Trampoline[A])`,
  // which gives us a stack safe monad

  // We conclude that a good representation of an `IO` monad is this:
  type IO[A] = Free[Par, A]

  /*
   * Exercise 5: Implement a non-blocking read from an asynchronous file channel.
   * We'll just give the basic idea - here, we construct a `Future`
   * by reading from an `AsynchronousFileChannel`, a `java.nio` class
   * which supports asynchronous reads.
   */

  import java.nio._
  import java.nio.channels._

  def read(file: AsynchronousFileChannel,
           fromPosition: Long,
           numBytes: Int): Par[Either[Throwable, Array[Byte]]] = ???

  // Provides the syntax `Async { k => ... }` for asyncronous IO blocks.
  def Async[A](cb: (A => Unit) => Unit): IO[A] =
    Suspend(Par.async(cb))

  // Provides the `IO { ... }` syntax for synchronous IO blocks.
  def IO[A](a: => A): IO[A] = Suspend { Par.delay(a) }
}

object IO3Tests {
  import IO3._
  import fpinscala.iomonad.Monad
  import fpinscala.laziness.Stream

  object streamMonad extends Monad[Stream] {
    def unit[A](a: => A): Stream[A] = Stream.apply(a)
    def flatMap[A,B](sa: Stream[A])(aSb: A => Stream[B]): Stream[B] =
      sa.flatMap(aSb)
  }

  val streamHundred = Stream.from(1).take(100)

  val naiveSum = streamHundred.foldRight(0)(_+_)

  // val tailRecStreamHundred: [Stream[Int]] = TailRec.unit(streamHundred)



  def main(args: Array[String]): Unit = {

  }
}
<|MERGE_RESOLUTION|>--- conflicted
+++ resolved
@@ -232,13 +232,8 @@
   object IO extends Monad[IO] { // Notice that none of these operations DO anything
     def unit[A](a: => A): IO[A] = Return(a)
     def flatMap[A,B](a: IO[A])(f: A => IO[B]): IO[B] = a flatMap f
-<<<<<<< HEAD
-    def suspend[A](a: => IO[A]): IO[A] = Suspend(() => ()).flatMap{
-      _ => a }
-=======
     def suspend[A](a: => IO[A]) =
       Suspend(() => ()).flatMap { _ => a }
->>>>>>> 9b1e5d73
   }
 
   def printLine(s: String): IO[Unit] =
@@ -291,7 +286,6 @@
   import IO2a._
 
   /*
-<<<<<<< HEAD
    https://github.com/fpinscala/fpinscala/wiki/Errata
    Pg 240: REPL session has a typo, should be:
 
@@ -356,41 +350,6 @@
   }
 }
 
-=======
-  Pg 240: REPL session has a typo, should be:
-
-  val g = List.fill(100000)(f).foldLeft(f) {
-    (a, b) => x => Suspend(() => ()).flatMap { _ => a(x).flatMap(b)}
-  }
-
-  Note: we could write a little helper function to make this nicer:
-
-  def suspend[A](a: => IO[A]) = Suspend(() => ()).flatMap { _ => a }
-
-  val g = List.fill(100000)(f).foldLeft(f) {
-    (a, b) => x => suspend { a(x).flatMap(b) }
-  }
-   */
-
-  val f: Int => IO[Int] = (i: Int) => Return(i)
-
-  val g: Int => IO[Int] =
-    List.fill(10000)(f).foldLeft(f){
-      (a: Function1[Int, IO[Int]],
-        b: Function1[Int, IO[Int]]) => {
-        (x: Int) => IO.suspend(a(x).flatMap(b))
-      }
-    }
-
-  def main(args: Array[String]): Unit = {
-    val gFortyTwo = g(42)
-    println("g(42) = " + gFortyTwo)
-    println("run(g(42)) = " + run(gFortyTwo))
-  }
-}
-
-
->>>>>>> 9b1e5d73
 object IO2b {
 
   /*
@@ -413,16 +372,9 @@
 
   object TailRec extends Monad[TailRec] {
     def unit[A](a: => A): TailRec[A] = Return(a)
-<<<<<<< HEAD
     def flatMap[A,B](tra: TailRec[A])(f: A => TailRec[B]): TailRec[B] = tra flatMap f
     def suspend[A](a: => TailRec[A]): TailRec[A] =
       Suspend(() => ()).flatMap{ _ => a }
-=======
-    def flatMap[A,B](a: TailRec[A])(f: A => TailRec[B]): TailRec[B] =
-      a flatMap f
-    def suspend[A](a: => TailRec[A]) =
-      Suspend(() => ()).flatMap { _ => a }
->>>>>>> 9b1e5d73
   }
 
   @annotation.tailrec def run[A](t: TailRec[A]): A = t match {
@@ -453,7 +405,6 @@
 
 object IO2bTests {
   import IO2b._
-<<<<<<< HEAD
   import fpinscala.iomonad.Monad
   import fpinscala.laziness.Stream
   import fpinscala.laziness._
@@ -485,14 +436,11 @@
   // val g = List.fill(10000)(f).foldLeft(f){
   //   (x: Function1[Int,Int], y: Function1[Int,Int]) => x.compose(y)
   // }
-=======
->>>>>>> 9b1e5d73
 
   val f: Int => TailRec[Int] = (i: Int) => Return(i)
 
   val g: Int => TailRec[Int] =
     List.fill(10000)(f).foldLeft(f){
-<<<<<<< HEAD
       (x: Function1[Int, TailRec[Int]],
         y: Function1[Int, TailRec[Int]]) => {
         (i: Int) => TailRec.suspend(x(i).flatMap(y))
@@ -522,21 +470,6 @@
 }
 
 
-=======
-      (a: Function1[Int, TailRec[Int]],
-        b: Function1[Int, TailRec[Int]]) => {
-        (x: Int) => TailRec.suspend(a(x).flatMap(b))
-      }
-    }
-
-  def main(args: Array[String]): Unit = {
-    val gFortyTwo = g(42)
-    println("g(42) = " + gFortyTwo)
-    println("run(g(42)) = " + run(gFortyTwo))
-  }
-}
-
->>>>>>> 9b1e5d73
 object IO2c {
 
   import fpinscala.parallelism.Nonblocking._
